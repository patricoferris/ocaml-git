opam-version: "1.2"
maintainer:   "thomas@gazagnaire.org"
authors:      "Thomas Gazagnaire"
license:      "ISC"
homepage:     "https://github.com/mirage/ocaml-git"
bug-reports:  "https://github.com/mirage/ocaml-git/issues"
dev-repo:     "https://github.com/mirage/ocaml-git.git"
doc:          "https://mirage.github.io/ocaml-git/"

build: ["jbuilder" "build" "-p" name "-j" jobs]
build-test: ["jbuilder" "runtest" "test/git-mirage"]

depends: [
  "jbuilder"       {build}
  "mirage-http"
  "mirage-flow-lwt"
  "mirage-channel-lwt"
  "mirage-fs-lwt"
<<<<<<< HEAD
  "mirage-conduit" {>= "2.3.0"}
  "git-http"
  "git"
=======
  "mirage-conduit" {>= "3.0.0"}
  "result"
  "git-http" {>= "1.11.0"}
  "git"      {>= "1.11.0"}
  "alcotest"       {test}
  "mtime"          {test & >= "1.0.0"}
  "mirage-fs-unix" {test & >= "1.3.0"}
  "nocrypto"       {test & >= "0.5.4"}
  "io-page"        {test & >= "1.6.1"}
>>>>>>> f871d04d
]

available: [ocaml-version >= "4.02.3"]<|MERGE_RESOLUTION|>--- conflicted
+++ resolved
@@ -16,21 +16,14 @@
   "mirage-flow-lwt"
   "mirage-channel-lwt"
   "mirage-fs-lwt"
-<<<<<<< HEAD
-  "mirage-conduit" {>= "2.3.0"}
+  "mirage-conduit" {>= "3.0.0"}
   "git-http"
   "git"
-=======
-  "mirage-conduit" {>= "3.0.0"}
-  "result"
-  "git-http" {>= "1.11.0"}
-  "git"      {>= "1.11.0"}
   "alcotest"       {test}
   "mtime"          {test & >= "1.0.0"}
   "mirage-fs-unix" {test & >= "1.3.0"}
   "nocrypto"       {test & >= "0.5.4"}
   "io-page"        {test & >= "1.6.1"}
->>>>>>> f871d04d
 ]
 
 available: [ocaml-version >= "4.02.3"]